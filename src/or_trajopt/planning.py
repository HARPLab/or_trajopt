#!/usr/bin/env python
# -*- coding: utf-8 -*-

import enum
import logging
import numpy
import time
import openravepy
from openravepy import (IkFilterOptions,
                        IkParameterization,
                        IkParameterizationType)
import os
import prpy.util
from prpy.planning.retimer import HauserParabolicSmoother
from prpy.planning.base import (BasePlanner,
                                MetaPlanner,
                                PlanningError,
                                ClonedPlanningMethod,
                                Tags)
from prpy.planning.exceptions import (CollisionPlanningError,
                                      SelfCollisionPlanningError,
                                      ConstraintViolationPlanningError)
from prpy.util import VanDerCorputSampleGenerator
logger = logging.getLogger(__name__)
os.environ['TRAJOPT_LOG_THRESH'] = 'WARN'

# Keys under which Trajopt stores custom UserData.
TRAJOPT_USERDATA_KEYS = ['trajopt_cc', 'bt_use_trimesh', 'osg', 'bt']

# Environment objects within which Trajopt stores custom UserData.
TRAJOPT_ENV_USERDATA = '__trajopt_data__'


@enum.unique
class ConstraintType(enum.Enum):
    """
    Constraint function types supported by TrajOpt.

    * EQ: an equality constraint. `f(x) == 0` in a valid solution.
    * INEQ: an inequality constraint. `f(x) >= `0` in a valid solution.
    """
    EQ = 'EQ'
    INEQ = 'INEQ'


@enum.unique
class CostType(enum.Enum):
    """
    Cost function types supported by TrajOpt.

    * SQUARED: minimize `f(x)^2`
    * ABS: minimize `abs(f(x))`
    * HINGE: minimize `f(x)` while `f(x) > 0`
    """
    SQUARED = 'SQUARED'
    ABS = 'ABS'
    HINGE = 'HINGE'


class TrajoptWrapper(MetaPlanner):
    def __init__(self, planner):
        """
        Create a PrPy binding that wraps an existing planner and calls
        its planning methods followed by Trajopt's OptimizeTrajectory.

        @param planner the PrPy plan wrapper that will be wrapped
        """
        assert planner
        # TODO: this should be revisited once the MetaPlanners are not assuming
        #       self._planners must exist.
        self._planners = (planner,)
        self._trajopt = TrajoptPlanner()
        self._simplifier = HauserParabolicSmoother(timelimit=0.25)

    def __str__(self):
        return 'TrajoptWrapper({0:s})'.format(self._planners[0])

    def get_planners(self, method_name):
        return [planner for planner in self._planners
                if hasattr(planner, method_name)]

    def plan(self, method, args, kwargs):
        # According to prpy spec, the first positional argument is 'robot'.
        robot = args[0]

        # Call the wrapped planner to get the seed trajectory.
        planner_method = getattr(self._planners[0], method)
        traj = planner_method(*args, **kwargs)

        # Simplify redundant waypoints in the trajectory.
        from prpy.util import SimplifyTrajectory
        traj = SimplifyTrajectory(traj, robot)

        # Run path shortcutting on the RRT path.
        traj = self._simplifier.RetimeTrajectory(robot, traj)

        # Call Trajopt to optimize the seed trajectory.
        # Try different distance penalties until out of collision.
        penalties = numpy.logspace(numpy.log(0.05), numpy.log(0.5), num=4)
        for distance_penalty in penalties:
            try:
                return self._trajopt.OptimizeTrajectory(
                    robot, traj,
                    **kwargs
                )
            except PlanningError:
                logger.warn("Failed to optimize trajectory "
                            "with distance penalty: {:f}"
                            .format(distance_penalty))

        # If all of the optimizations ended in collision,
        # just return the original.
        logger.warn("Failed to optimize trajectory, "
                    "returning unoptimized solution.")
        return traj


class TrajoptPlanner(BasePlanner):
    def __init__(self):
        """
        Create a PrPy binding to the Trajopt motion optimization package.

        Instantiates a PrPy planner that calls Trajopt to perform various
        planning operations.
        """
        super(TrajoptPlanner, self).__init__()

    def __str__(self):
        return 'Trajopt'

    @staticmethod
    def _addFunction(problem, timestep, i_dofs, n_dofs, fnargs, wide=False):
        """ Converts dict of function parameters into cost or constraint. """
        f = fnargs.get('f')
        assert f is not None

        fntype = fnargs.get('type')
        assert fntype is not None

        fnname = "{:s}{:d}".format(str(fnargs['f']), timestep)
        dfdx = fnargs.get('dfdx')
        dofs = fnargs.get('dofs')
        inds = ([list(i_dofs).index(dof) for dof in dofs]
                if dofs is not None else range(n_dofs))
        

        # Trajopt problem function signatures:
        # - AddConstraint(f, [df], ijs, typestr, name)
        # - AddErrCost(f, [df], ijs, typestr, name)
        if wide == True:
           if isinstance(fntype, CostType) and dfdx is None:
               problem.AddErrorCost(f, [(t, i) for i in inds for t in range(timestep)], fntype.value, fnname)
           elif isinstance(fntype, ConstraintType) and dfdx is None: 
               problem.AddConstraint(f, [(timestep, i) for i in inds for timestep in range(timestep)],
                     fntype.value, fnname)
           else:
               ValueError('Trajectory wide constraints and those with dfdx are not supported')
        elif isinstance(fntype, ConstraintType):
            if dfdx is not None:
                problem.AddConstraint(f, dfdx, [(timestep, i) for i in inds],
                                      fntype.value, fnname)
            else:
                problem.AddConstraint(f, [(timestep, i) for i in inds],
                                      fntype.value, fnname)
        elif isinstance(fntype, CostType):
            if dfdx is not None:
                problem.AddErrorCost(f, dfdx, [(timestep, i) for i in inds],
                                     fntype.value, fnname)
            else:
                problem.AddErrorCost(f, [(timestep, i) for i in inds],
                                     fntype.value, fnname)
        else:
            ValueError('Invalid cost or constraint type: {:s}'
                       .format(str(fntype)))

    def _Plan(self, robot, request,
              traj_constraints=(), goal_constraints=(),
              traj_costs=(), goal_costs=(),
              traj_wide_constraints=(), traj_wide_costs=(),
              interactive=False, constraint_threshold=1e-4,
              sampling_func=VanDerCorputSampleGenerator, norm_order=2,
              **kwargs):
        """
        Plan to a desired configuration with Trajopt.

        This function invokes the Trajopt planner directly on the specified
        JSON request. This can be used to implement custom path optimization
        algorithms.

        Constraints and costs are specified as dicts of:
            ```
            {
                'f': [float] -> [float],
                'dfdx': [float] -> [float],
                'type': ConstraintType or CostType
                'dofs': [int]
            }
            ```

        The input to f(x) and dfdx(x) is a vector of active DOF values used in
        the planning problem.  The output is a vector of costs, where the
        value *increases* as a constraint or a cost function is violated or
        unsatisfied.

        See ConstraintType and CostType for descriptions of the various
        function specifications and their expected behavior.

        The `dofs` parameter can be used to specify a subset of the robot's
        DOF indices that should be used. A ValueError is thrown if these
        indices are not entirely contained in the current active DOFs of the
        robot.

        @param robot: the robot whose active DOFs will be used
        @param request: a JSON planning request for Trajopt
        @param traj_constraints: list of dicts of constraints that should be
                                 applied over the whole trajectory
        @param goal_constraints: list of dicts of constraints that should be
                                 applied only at the last waypoint
        @param traj_costs: list of dicts of costs that should be applied over
                           the whole trajectory
        @param goal_costs: list of dicts of costs that should be applied only
                           at the last waypoint
        @param interactive: pause every iteration, until you press 'p' or press
                           escape to disable further plotting
        @param constraint_threshold: acceptable per-constraint violation error
        @param sampling_func: sample generator to compute validity checks
        @param norm_order: order of norm to use for collision checking

        @returns traj: trajectory from current configuration to specified goal
        """
        import json
        import trajoptpy
        from prpy import util

        # Set up environment.
        env = robot.GetEnv()
        trajoptpy.SetInteractive(interactive)

        # Trajopt's UserData gets confused if the same environment
        # is cloned into multiple times, so create a scope to later
        # remove all TrajOpt UserData keys.
        try:
<<<<<<< HEAD
            # Convert dictionary into json-formatted string and create object
            # that stores optimization problem.
            s = json.dumps(request)
            prob = trajoptpy.ConstructProblem(s, env)
            assert(request['basic_info']['manip'] == 'active')
=======
            # Validate request and fill in request fields that must use
            # specific values to work.
>>>>>>> aac3a5f7
            assert(request['basic_info']['n_steps'] is not None)
            request['basic_info']['manip'] = 'active'
            request['basic_info']['robot'] = robot.GetName()
            request['basic_info']['start_fixed'] = True
            n_steps = request['basic_info']['n_steps']
            n_dofs = robot.GetActiveDOF()
            i_dofs = robot.GetActiveDOFIndices()

            # Convert dictionary into json-formatted string and create object
            # that stores optimization problem.
            s = json.dumps(request)
            prob = trajoptpy.ConstructProblem(s, env)

            # Add trajectory-wide costs and constraints to each timestep.
            for t in xrange(1, n_steps):
                for constraint in traj_constraints:
                    self._addFunction(prob, t, i_dofs, n_dofs, constraint)
                for cost in traj_costs:
                    self._addFunction(prob, t, i_dofs, n_dofs, cost)

            # Add trajectory wide costs and constrains
            for constraint in traj_wide_constraints:
                self._addFunction(prob, n_steps, i_dofs, n_dofs, constraint, wide=True)

            for cost in traj_wide_costs:
                self._addFunction(prob, n_steps, i_dofs, n_dofs, cost, wide=True)

            # Add goal costs and constraints.
            for constraint in goal_constraints:
                self._addFunction(prob, n_steps-1, i_dofs, n_dofs, constraint)

            for cost in goal_costs:
                self._addFunction(prob, n_steps-1, i_dofs, n_dofs, cost)

            # Perform trajectory optimization.
            t_start = time.time()
            result = trajoptpy.OptimizeProblem(prob)

            t_elapsed = time.time() - t_start
            logger.debug("Optimization took {:.3f} seconds".format(t_elapsed))

            # Check for constraint violations.
            for name, error in result.GetConstraints():
                if error > constraint_threshold:
                    raise ConstraintViolationPlanningError(
                        name,
                        threshold=constraint_threshold,
                        violation_by=error)

            # Check for the returned trajectory.
            waypoints = result.GetTraj()
            if waypoints is None:
                raise PlanningError("Trajectory result was empty.")

            # Convert the trajectory to OpenRAVE format.
            traj = self._WaypointsToTraj(robot, waypoints)

            # Check that trajectory is collision free.
            p = openravepy.KinBody.SaveParameters
            with robot.CreateRobotStateSaver(p.ActiveDOF):
                # Set robot DOFs to DOFs in optimization problem.
                prob.SetRobotActiveDOFs()
                checkpoints = util.GetLinearCollisionCheckPts(robot, traj,
                                                              norm_order=norm_order,
                                                              sampling_func=sampling_func)

                for _, q_check in checkpoints:
                    self._checkCollisionForIKSolutions(robot, [q_check])

            # Convert the waypoints to a trajectory.
            prpy.util.SetTrajectoryTags(traj, {
                    Tags.SMOOTH: True
                }, append=True)
            return traj
        finally:
            for body in env.GetBodies():
                for key in TRAJOPT_USERDATA_KEYS:
                    body.RemoveUserData(key)

            trajopt_env_userdata = env.GetKinBody('__trajopt_data__')
            if trajopt_env_userdata is not None:
                env.Remove(trajopt_env_userdata)

    @ClonedPlanningMethod
    def PlanToConfiguration(self, robot, goal, **kwargs):
        """
        Plan to a desired configuration with Trajopt.

        @param robot the robot whose active DOFs will be used
        @param goal the desired robot joint configuration
        @param is_interactive pause every iteration, until you press 'p'
                              or press escape to disable further plotting
        @return traj a trajectory from current configuration to specified goal
        """
        # Auto-cast to numpy array if this was a list.
        goal = numpy.array(goal)
        num_steps = 10

        request = {
            "basic_info": {
                "n_steps": num_steps
            },
            "costs": [
                {
                    "type": "joint_vel",
                    "params": {"coeffs": [1]}
                },
                {
                    "type": "collision",
                    "params": {
                        "coeffs": [20],
                        "dist_pen": [0.025]
                    },
                }
            ],
            "constraints": [
                {
                    "type": "joint",
                    "params": {"vals": goal.tolist()}
                }
            ],
            "init_info": {
                "type": "straight_line",
                "endpoint": goal.tolist()
            }
        }
        return self._Plan(robot, request, **kwargs)

    @ClonedPlanningMethod
    def PlanToIK(self, robot, pose, **kwargs):
        """
        Plan to a desired end effector pose with Trajopt.

        An IK ranking function can optionally be specified to select a
        preferred IK solution from those available at the goal pose.

        @param robot the robot whose active manipulator will be used
        @param pose the desired manipulator end effector pose
        @param ranker an IK ranking function to use over the IK solutions
        @param is_interactive pause every iteration, until you press 'p'
                              or press escape to disable further plotting
        @return traj a trajectory from current configuration to specified pose
        """
        return self._PlanToIK(robot, pose, **kwargs)

    @ClonedPlanningMethod
    def PlanToEndEffectorPose(self, robot, pose, **kwargs):
        """
        Plan to a desired end effector pose with Trajopt.

        This function is internally implemented identically to PlanToIK().

        @param robot the robot whose active manipulator will be used
        @param pose the desired manipulator end effector pose
        @param is_interactive pause every iteration, until you press 'p'
                              or press escape to disable further plotting
        @return traj a trajectory from current configuration to specified pose
        """
        return self._PlanToIK(robot, pose, **kwargs)

    def _PlanToIK(self, robot, pose,
                  ranker=None, **kwargs):

        # Plan using the active manipulator.
        with robot.GetEnv():
            manipulator = robot.GetActiveManipulator()

            # Distance from current configuration is default ranking.
            if ranker is None:
                from prpy.ik_ranking import NominalConfiguration
                ranker = NominalConfiguration(manipulator.GetArmDOFValues())

        # Find initial collision-free IK solution.
        ik_param = IkParameterization(
            pose, IkParameterizationType.Transform6D)
        ik_solutions = manipulator.FindIKSolutions(
            ik_param, IkFilterOptions.CheckEnvCollisions)
        if not len(ik_solutions):
            # Identify collision and raise error.
            self._raiseCollisionErrorForPose(robot, pose)

        # Sort the IK solutions in ascending order by the costs returned by the
        # ranker. Lower cost solutions are better and infinite cost solutions
        # are assumed to be infeasible.
        scores = ranker(robot, ik_solutions)
        best_idx = numpy.argmin(scores)
        init_joint_config = ik_solutions[best_idx]

        # Convert IK endpoint transformation to pose. OpenRAVE operates on
        # GetEndEffectorTransform(), which is equivalent to:
        #
        #   GetEndEffector().GetTransform() * GetLocalToolTransform()
        #
        link_pose = numpy.dot(
            pose, numpy.linalg.inv(
                manipulator.GetLocalToolTransform()))
        goal_position = link_pose[0:3, 3].tolist()
        goal_rotation = openravepy.quatFromRotationMatrix(link_pose).tolist()

        # Settings for TrajOpt
        num_steps = 10

        # Construct a planning request with these constraints.
        request = {
            "basic_info": {
                "n_steps": num_steps
            },
            "costs": [
                {
                    "type": "joint_vel",
                    "params": {"coeffs": [1]}
                },
                {
                    "type": "collision",
                    "params": {
                        "coeffs": [20],
                        "dist_pen": [0.025]
                    },
                }
            ],
            "constraints": [
                {
                    "type": "pose",
                    "params": {
                        "xyz": goal_position,
                        "wxyz": goal_rotation,
                        "link": manipulator.GetEndEffector().GetName(),
                        "timestep": num_steps-1
                    }
                }
            ],
            "init_info": {
                "type": "straight_line",
                "endpoint": init_joint_config.tolist()
            }
        }

        # Set active DOFs to match active manipulator and plan.
        p = openravepy.KinBody.SaveParameters
        with robot.CreateRobotStateSaver(p.ActiveDOF):
            robot.SetActiveDOFs(manipulator.GetArmIndices())
            return self._Plan(robot, request, **kwargs)

    @ClonedPlanningMethod
    def OptimizeTrajectory(self, robot, traj,
                           distance_penalty=0.050, **kwargs):
        """
        Optimize an existing feasible trajectory using TrajOpt.

        @param robot the robot whose active DOFs will be used
        @param traj the original trajectory that will be optimized
        @param distance_penalty the penalty for approaching obstacles
        @param is_interactive pause every iteration, until you press 'p'
                              or press escape to disable further plotting
        @return traj a trajectory from current configuration to specified goal
        """
        if not traj.GetNumWaypoints():
            raise ValueError("Cannot optimize empty trajectory.")

        # Extract joint positions from trajectory.
        cspec = traj.GetConfigurationSpecification()
        n_waypoints = traj.GetNumWaypoints()
        dofs = robot.GetActiveDOFIndices()
        goal = traj.GetWaypoint(traj.GetNumWaypoints()-1)[0:7]
        waypoints = [cspec.ExtractJointValues(traj.GetWaypoint(i),
                                              robot, dofs).tolist()
                     for i in range(n_waypoints)]

        request = {
            "basic_info": {
                "n_steps": n_waypoints
            },
            "costs": [
                {
                    "type": "joint_vel",
                    "params": {"coeffs": [1]}
                },
                {
                    "type": "collision",
                    "params": {
                        "coeffs": [75], #was 20
                        "dist_pen": [distance_penalty]
                    },
                }
            ],
            "constraints": [
                {
                    "type": "joint",
                    "params": {"vals": waypoints[-1]}
                }
            ],
            "constraints": [
                {
                    "type": "joint",
                    "params": {"vals": goal.tolist()}
                }
            ],
            "init_info": {
                "type": "given_traj",
                "data": waypoints
            }
        }
        return self._Plan(robot, request, **kwargs)

    def _WaypointsToTraj(self, robot, waypoints):
        """Converts a list of waypoints to an OpenRAVE trajectory."""
        traj = openravepy.RaveCreateTrajectory(robot.GetEnv(), '')
        traj.Init(robot.GetActiveConfigurationSpecification('linear'))

        for (i, waypoint) in enumerate(waypoints):
            traj.Insert(i, waypoint)
        return traj

    def _raiseCollisionErrorForPose(self, robot, pose):
        """ Identify collision for pose and raise error.
        It should be called only when there is no IK solution and collision is expected. 
        """
        manipulator = robot.GetActiveManipulator()

        ik_param = IkParameterization(
            pose, IkParameterizationType.Transform6D)

        ik_returns = manipulator.FindIKSolutions(
            ik_param,
            openravepy.IkFilterOptions.IgnoreSelfCollisions,
            ikreturn=True,
            releasegil=True)

        if len(ik_returns) == 0: 
            # This is a hack. Sometimse findIKSolutions fails to find a solution
            # and claims that it's due to JointLimit, but IgnoreJointLimit cant't find 
            # solution either. 
            ik_return = manipulator.FindIKSolution(
                ik_param, 
                openravepy.IkFilterOptions.CheckEnvCollisions,
                ikreturn = True, 
                releasegil = True)
            raise PlanningError(str(ik_return.GetAction())) #this most likely is JointLimit
        
        self._checkCollisionForIKSolutions(robot, map(lambda x: x.GetSolution(), ik_returns))
        raise Exception('Collision/JointLimit error expected but not found.')

    def _checkCollisionForIKSolutions(self, robot, ik_solutions): 
        """ Raise collision/joint limit  error if there is one in ik_solutions
        Should be called while saving robot's current state 
        """
        from openravepy import CollisionReport
        manipulator = robot.GetActiveManipulator()  
        p = openravepy.KinBody.SaveParameters

        with robot.CreateRobotStateSaver(p.LinkTransformation):
            for q in ik_solutions: 
                robot.SetActiveDOFValues(q)
                report = CollisionReport() 
                env = robot.GetEnv()
                if env.CheckCollision(robot, report=report): 
                    raise CollisionPlanningError.FromReport(report)
                elif robot.CheckSelfCollision(report=report):
                    raise SelfCollisionPlanningError.FromReport(report)<|MERGE_RESOLUTION|>--- conflicted
+++ resolved
@@ -240,16 +240,8 @@
         # is cloned into multiple times, so create a scope to later
         # remove all TrajOpt UserData keys.
         try:
-<<<<<<< HEAD
-            # Convert dictionary into json-formatted string and create object
-            # that stores optimization problem.
-            s = json.dumps(request)
-            prob = trajoptpy.ConstructProblem(s, env)
-            assert(request['basic_info']['manip'] == 'active')
-=======
             # Validate request and fill in request fields that must use
             # specific values to work.
->>>>>>> aac3a5f7
             assert(request['basic_info']['n_steps'] is not None)
             request['basic_info']['manip'] = 'active'
             request['basic_info']['robot'] = robot.GetName()
